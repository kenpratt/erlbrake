*.beam
*.html
*.dump
*~
*#
.#*
<<<<<<< HEAD
src/edoc-info
src/erlang.png
src/stylesheet.css
ebin
.eunit
=======

*.kpf
>>>>>>> 03b69f40
<|MERGE_RESOLUTION|>--- conflicted
+++ resolved
@@ -4,13 +4,9 @@
 *~
 *#
 .#*
-<<<<<<< HEAD
 src/edoc-info
 src/erlang.png
 src/stylesheet.css
 ebin
 .eunit
-=======
-
-*.kpf
->>>>>>> 03b69f40
+*.kpf